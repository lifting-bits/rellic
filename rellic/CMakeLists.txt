add_library(${PROJECT_NAME}
  AST/Compat/ASTContext.cpp
  AST/Compat/Mangle.cpp
  AST/Compat/Stmt.cpp
<<<<<<< HEAD

=======
  
  AST/ASTBuilder.cpp
>>>>>>> 96a0e8be
  AST/CXXToCDecl.cpp
  AST/InferenceRule.cpp
  AST/DeadStmtElim.cpp
  AST/CondBasedRefine.cpp
  AST/ExprCombine.cpp
  AST/GenerateAST.cpp
  AST/IRToASTVisitor.cpp
  AST/LoopRefine.cpp
  AST/NestedCondProp.cpp
  AST/NestedScopeCombiner.cpp
  AST/Util.cpp
  AST/Z3CondSimplify.cpp
  AST/Z3ConvVisitor.cpp
  AST/ReachBasedRefine.cpp

  BC/Util.cpp
  BC/Compat/Value.cpp
)

#define the RellicVersion project
add_subdirectory(Version)

#link version information
target_link_libraries(${PROJECT_NAME} PRIVATE RellicVersion)

add_project_properties(${PROJECT_NAME})<|MERGE_RESOLUTION|>--- conflicted
+++ resolved
@@ -2,12 +2,8 @@
   AST/Compat/ASTContext.cpp
   AST/Compat/Mangle.cpp
   AST/Compat/Stmt.cpp
-<<<<<<< HEAD
 
-=======
-  
   AST/ASTBuilder.cpp
->>>>>>> 96a0e8be
   AST/CXXToCDecl.cpp
   AST/InferenceRule.cpp
   AST/DeadStmtElim.cpp
