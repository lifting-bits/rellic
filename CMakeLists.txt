#
# Copyright (c) 2021-present, Trail of Bits, Inc.
# All rights reserved.
#
# This source code is licensed in accordance with the terms specified in
# the LICENSE file found in the root directory of this source tree.
#

# Fix behavior of CMAKE_CXX_STANDARD when targeting macOS.
if (POLICY CMP0025)
  cmake_policy(SET CMP0025 NEW)
endif ()

if (DEFINED VCPKG_ROOT)
  message(WARNING "Building with VCPKG")
  include(cmake/vcpkg_helper.cmake)
else()
  message(WARNING "Running the standard CMake build; if this is a mistake, reconfigure again and pass `-DVCPKG_ROOT=/path/to/vcpkg`")
  set(CMAKE_MODULE_PATH "${CMAKE_CURRENT_SOURCE_DIR}/cmake/modules")
endif()

project(rellic)
cmake_minimum_required(VERSION 3.2)

include("${CMAKE_CURRENT_SOURCE_DIR}/cmake/settings.cmake")
include("${CMAKE_CURRENT_SOURCE_DIR}/cmake/utils.cmake")

FindAndSelectClangCompiler()

enable_language(C CXX ASM)

set(RELLIC_SOURCE_DIR "${PROJECT_SOURCE_DIR}")

# warnings and compiler settings
if(NOT DEFINED WIN32)
  set(PROJECT_CXXFLAGS
    ${GLOBAL_CXXFLAGS}
    -Werror
    # -Wconversion
    -pedantic
    -Wno-unreachable-code-return
  )
endif()

# list(APPEND PROJECT_INCLUDEDIRECTORIES ${CMAKE_CURRENT_BINARY_DIR})

# this is needed for the #include directives with absolutes paths to work correctly; it must
# also be set to PUBLIC since rellic-lift includes some files directly
list(APPEND PROJECT_INCLUDEDIRECTORIES ${CMAKE_CURRENT_SOURCE_DIR}/include)

#
# libraries
#

# llvm
find_package(LLVM REQUIRED CONFIG HINTS ${FINDPACKAGE_LLVM_HINTS})

string(REPLACE "." ";" LLVM_VERSION_LIST ${LLVM_PACKAGE_VERSION})
list(GET LLVM_VERSION_LIST 0 LLVM_MAJOR_VERSION)
list(GET LLVM_VERSION_LIST 1 LLVM_MINOR_VERSION)

set(LLVM_LIBRARIES
  LLVMCore LLVMSupport LLVMAnalysis LLVMipo LLVMIRReader
  LLVMBitReader LLVMBitWriter LLVMTransformUtils LLVMScalarOpts
  LLVMLTO
)

list(APPEND PROJECT_LIBRARIES ${LLVM_LIBRARIES})
list(APPEND PROJECT_DEFINITIONS ${LLVM_DEFINITIONS})
list(APPEND PROJECT_INCLUDEDIRECTORIES ${LLVM_INCLUDE_DIRS})

# clang
find_package(Clang REQUIRED)
set(CLANG_LIBS clangIndex clangCodeGen clangASTMatchers clangTooling)
list(APPEND PROJECT_LIBRARIES ${CLANG_LIBS})

# z3
find_package(Z3 CONFIG 4.7.1 REQUIRED)
list(APPEND PROJECT_LIBRARIES z3::libz3)

# Potentially fixup bad LLVM z3 linkage
get_target_property(LLVMSupport_LIBS LLVMSupport INTERFACE_LINK_LIBRARIES)
list(FIND LLVMSupport_LIBS "Z3" _index)
if (${_index} GREATER -1)
  list(REMOVE_ITEM LLVMSupport_LIBS Z3)
  list(APPEND LLVMSupport_LIBS z3::libz3)
  set_target_properties(LLVMSupport PROPERTIES
    INTERFACE_LINK_LIBRARIES "${LLVMSupport_LIBS}")
endif()

# google log module
find_package(glog CONFIG QUIET)
if (NOT glog_FOUND)
  find_package(glog REQUIRED)
  list(APPEND PROJECT_LIBRARIES glog)
else()
  list(APPEND PROJECT_LIBRARIES glog::glog)
endif()

# gflags
find_package(gflags CONFIG QUIET)
if (NOT gflags_FOUND)
  find_package(gflags REQUIRED)
endif()
list(APPEND PROJECT_LIBRARIES gflags)

set(RELLIC_LLVM_VERSION "${LLVM_MAJOR_VERSION}.${LLVM_MINOR_VERSION}")

#
# helper macro to set target properties
#

macro(add_project_properties target)
  target_link_libraries(${target} PRIVATE ${PROJECT_LIBRARIES})
  target_include_directories(${target} SYSTEM PUBLIC ${PROJECT_INCLUDEDIRECTORIES})
  target_compile_definitions(${target} PUBLIC ${PROJECT_DEFINITIONS})
  target_compile_options(${target} PRIVATE ${PROJECT_CXXFLAGS})
endmacro()

#
# external libraries
#

add_subdirectory(external)

#
# rellic libraries
#

add_subdirectory(lib)

#
# rellic executables
#

add_subdirectory(tools)

#
# tests
#

# test options
option(ENABLE_TESTING "Enable Test Builds" ON)

if (ENABLE_TESTING)
  enable_testing()

  add_subdirectory(unittests)

  find_package(Clang CONFIG REQUIRED)
  get_target_property(CLANG_PATH clang LOCATION)

  message(STATUS "Clang path for tests: \"${CLANG_PATH}\"")

  # Tests that survive a complete roundtrip
  add_test(NAME test_roundtrip_rebuild
    COMMAND scripts/roundtrip.py $<TARGET_FILE:${RELLIC_DECOMP}> tests/tools/decomp/ "${CLANG_PATH}"
    WORKING_DIRECTORY ${CMAKE_SOURCE_DIR}
  )

<<<<<<< HEAD
# Tests that can be decompiled
add_test(NAME test_decompile
  COMMAND scripts/decompile.py $<TARGET_FILE:${RELLIC_DECOMP}> tests/tools/decomp/
  WORKING_DIRECTORY ${CMAKE_SOURCE_DIR}
)

add_test(NAME test_headergen
  COMMAND scripts/test-headergen.py $<TARGET_FILE:${RELLIC_HEADERGEN}> tests/tools/headergen/ "${CLANG_PATH}"
  WORKING_DIRECTORY ${CMAKE_SOURCE_DIR}
)
=======
  # Tests that may not roundtrip yet, but should emit C
  add_test(NAME test_roundtrip_translate_only
    COMMAND scripts/roundtrip.py --translate-only $<TARGET_FILE:${RELLIC_DECOMP}> tests/tools/decomp/failing-rebuild/ "${CLANG_PATH}"
    WORKING_DIRECTORY ${CMAKE_SOURCE_DIR}
  )

  # Tests that can be decompiled
  add_test(NAME test_decompile
    COMMAND scripts/decompile.py $<TARGET_FILE:${RELLIC_DECOMP}> tests/tools/decomp/
    WORKING_DIRECTORY ${CMAKE_SOURCE_DIR}
  )
endif()
>>>>>>> b82eafea
<|MERGE_RESOLUTION|>--- conflicted
+++ resolved
@@ -158,18 +158,7 @@
     WORKING_DIRECTORY ${CMAKE_SOURCE_DIR}
   )
 
-<<<<<<< HEAD
-# Tests that can be decompiled
-add_test(NAME test_decompile
-  COMMAND scripts/decompile.py $<TARGET_FILE:${RELLIC_DECOMP}> tests/tools/decomp/
-  WORKING_DIRECTORY ${CMAKE_SOURCE_DIR}
-)
 
-add_test(NAME test_headergen
-  COMMAND scripts/test-headergen.py $<TARGET_FILE:${RELLIC_HEADERGEN}> tests/tools/headergen/ "${CLANG_PATH}"
-  WORKING_DIRECTORY ${CMAKE_SOURCE_DIR}
-)
-=======
   # Tests that may not roundtrip yet, but should emit C
   add_test(NAME test_roundtrip_translate_only
     COMMAND scripts/roundtrip.py --translate-only $<TARGET_FILE:${RELLIC_DECOMP}> tests/tools/decomp/failing-rebuild/ "${CLANG_PATH}"
@@ -181,5 +170,9 @@
     COMMAND scripts/decompile.py $<TARGET_FILE:${RELLIC_DECOMP}> tests/tools/decomp/
     WORKING_DIRECTORY ${CMAKE_SOURCE_DIR}
   )
-endif()
->>>>>>> b82eafea
+
+  add_test(NAME test_headergen
+    COMMAND scripts/test-headergen.py $<TARGET_FILE:${RELLIC_HEADERGEN}> tests/tools/headergen/ "${CLANG_PATH}"
+    WORKING_DIRECTORY ${CMAKE_SOURCE_DIR}
+  )
+endif()