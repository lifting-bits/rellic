--- conflicted
+++ resolved
@@ -11,19 +11,11 @@
 set -o pipefail
 
 function sanity_check {
-<<<<<<< HEAD
-  	if [ -z "${CMAKE_TOOLCHAIN_FILE}" ]; then
-		echo "Please set the CMAKE_TOOLCHAIN_FILE environment variable to the CMake toolchain file to build against"
-		exit 1
-	else
-                echo "Building against CMake toolchain file: [${CMAKE_TOOLCHAIN_FILE}]"
-=======
 	if [ -z "${CMAKE_TOOLCHAIN_FILE}" ]; then
 		echo "Please set the CMAKE_TOOLCHAIN_FILE environment variable to the CMake toolchain file to build against"
 		exit 1
 	else
 		echo "Building against CMake toolchain file: [${CMAKE_TOOLCHAIN_FILE}]"
->>>>>>> cca037e8
 	fi
 
 	if [ -z "${INSTALL_DIR}" ]; then
