/*
 * Copyright (c) 2018 Trail of Bits, Inc.
 *
 * Licensed under the Apache License, Version 2.0 (the "License");
 * you may not use this file except in compliance with the License.
 * You may obtain a copy of the License at
 *
 *     http://www.apache.org/licenses/LICENSE-2.0
 *
 * Unless required by applicable law or agreed to in writing, software
 * distributed under the License is distributed on an "AS IS" BASIS,
 * WITHOUT WARRANTIES OR CONDITIONS OF ANY KIND, either express or implied.
 * See the License for the specific language governing permissions and
 * limitations under the License.
 */

#include <gflags/gflags.h>
#include <glog/logging.h>

#include <memory>
#include <system_error>

#include <llvm/IR/LegacyPassManager.h>
#include <llvm/Support/raw_ostream.h>

#include <clang/Basic/TargetInfo.h>

#include "rellic/AST/CondBasedRefine.h"
#include "rellic/AST/DeadStmtElim.h"
#include "rellic/AST/GenerateAST.h"
#include "rellic/AST/IRToASTVisitor.h"
#include "rellic/AST/LoopRefine.h"
#include "rellic/AST/NestedCondProp.h"
#include "rellic/AST/NestedScopeCombiner.h"
#include "rellic/AST/Z3CondSimplify.h"

#include "rellic/BC/Util.h"

#ifndef LLVM_VERSION_STRING
#define LLVM_VERSION_STRING LLVM_VERSION_MAJOR << "." << LLVM_VERSION_MINOR
#endif

#ifndef RELLIC_VERSION_STRING
#define RELLIC_VERSION_STRING "unknown"
#endif  // MCSEMA_VERSION_STRING

#ifndef RELLIC_BRANCH_NAME
#define RELLIC_BRANCH_NAME "unknown"
#endif  // MCSEMA_BRANCH_NAME

DEFINE_string(input, "", "Input LLVM bitcode file.");
DEFINE_string(output, "", "Output file.");

DECLARE_bool(version);

namespace {

static void InitOptPasses(void) {
  auto& pr = *llvm::PassRegistry::getPassRegistry();
  initializeCore(pr);
  initializeAnalysis(pr);
}

static bool GeneratePseudocode(llvm::Module& module,
                               llvm::raw_ostream& output) {
  InitOptPasses();

  clang::CompilerInstance ins;
  rellic::InitCompilerInstance(ins, module.getTargetTriple());
<<<<<<< HEAD
=======
  
  auto& ast_ctx = ins.getASTContext();
>>>>>>> 16886292

  rellic::IRToASTVisitor gen(ast_ctx);

  llvm::legacy::PassManager ast;
  ast.add(rellic::createGenerateASTPass(ast_ctx, gen));
  ast.add(rellic::createDeadStmtElimPass(ast_ctx, gen));
  ast.run(module);

  // Simplifier to use during condition-based refinement
  auto cbr_simplifier = new rellic::Z3CondSimplify(ast_ctx, gen);
  cbr_simplifier->SetZ3Simplifier(
      // Simplify boolean structure with AIGs
      z3::tactic(cbr_simplifier->GetZ3Context(), "aig") &
      // Cheap local simplifier
      z3::tactic(cbr_simplifier->GetZ3Context(), "simplify"));

  llvm::legacy::PassManager cbr;
  cbr.add(cbr_simplifier);
  cbr.add(rellic::createNestedCondPropPass(ast_ctx, gen));
  cbr.add(rellic::createNestedScopeCombinerPass(ast_ctx, gen));
  cbr.add(rellic::createCondBasedRefinePass(ast_ctx, gen));
  while (cbr.run(module))
    ;

  llvm::legacy::PassManager loop;
  loop.add(rellic::createLoopRefinePass(ast_ctx, gen));
  loop.add(rellic::createNestedScopeCombinerPass(ast_ctx, gen));
  while (loop.run(module))
    ;

  // Simplifier to use during final refinement
  auto fin_simplifier = new rellic::Z3CondSimplify(ast_ctx, gen);
  fin_simplifier->SetZ3Simplifier(
      // Simplify boolean structure with AIGs
      z3::tactic(fin_simplifier->GetZ3Context(), "aig") &
      // Propagate bounds over bit-vectors
      z3::tactic(fin_simplifier->GetZ3Context(), "propagate-bv-bounds") &
      // Tseitin transformation
      z3::tactic(fin_simplifier->GetZ3Context(), "tseitin-cnf") &
      // Contextual simplification
      z3::tactic(fin_simplifier->GetZ3Context(), "ctx-simplify"));

  llvm::legacy::PassManager fin;
  fin.add(fin_simplifier);
  fin.add(rellic::createNestedCondPropPass(ast_ctx, gen));
  fin.add(rellic::createNestedScopeCombinerPass(ast_ctx, gen));
  fin.add(rellic::createDeadStmtElimPass(ast_ctx, gen));
  fin.run(module);

  ast_ctx.getTranslationUnitDecl()->print(output);

  return true;
}
}  // namespace

int main(int argc, char* argv[]) {
  std::stringstream usage;
  usage << std::endl
        << std::endl
        << "  " << argv[0] << " \\" << std::endl
        << "    --input INPUT_BC_FILE \\" << std::endl
        << "    --output OUTPUT_C_FILE \\" << std::endl
        << std::endl

        // Print the version and exit.
        << "    [--version]" << std::endl
        << std::endl;

  std::stringstream version;
  version << RELLIC_VERSION_STRING << std::endl
          << "Built from branch: " << RELLIC_BRANCH_NAME << std::endl
          << "Using LLVM " << LLVM_VERSION_STRING << std::endl;

  google::InitGoogleLogging(argv[0]);
  google::InstallFailureSignalHandler();
  google::SetUsageMessage(usage.str());
  google::SetVersionString(version.str());
  google::ParseCommandLineFlags(&argc, &argv, true);

  LOG_IF(ERROR, FLAGS_input.empty())
      << "Must specify the path to an input LLVM bitcode file.";

  LOG_IF(ERROR, FLAGS_output.empty())
      << "Must specify the path to an output C file.";

  if (FLAGS_input.empty() || FLAGS_output.empty()) {
    std::cerr << google::ProgramUsage();
    return EXIT_FAILURE;
  }

  std::unique_ptr<llvm::LLVMContext> llvm_ctx(new llvm::LLVMContext);

  auto module = rellic::LoadModuleFromFile(llvm_ctx.get(), FLAGS_input);

  std::error_code ec;
  llvm::raw_fd_ostream output(FLAGS_output, ec, llvm::sys::fs::F_Text);
  CHECK(!ec) << "Failed to create output file: " << ec.message();

  GeneratePseudocode(*module, output);

  google::ShutDownCommandLineFlags();
  google::ShutdownGoogleLogging();

  return EXIT_SUCCESS;
}<|MERGE_RESOLUTION|>--- conflicted
+++ resolved
@@ -67,11 +67,8 @@
 
   clang::CompilerInstance ins;
   rellic::InitCompilerInstance(ins, module.getTargetTriple());
-<<<<<<< HEAD
-=======
   
   auto& ast_ctx = ins.getASTContext();
->>>>>>> 16886292
 
   rellic::IRToASTVisitor gen(ast_ctx);
 
