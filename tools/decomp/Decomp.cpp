/*
 * Copyright (c) 2021-present, Trail of Bits, Inc.
 * All rights reserved.
 *
 * This source code is licensed in accordance with the terms specified in
 * the LICENSE file found in the root directory of this source tree.
 */

#include <clang/Basic/TargetInfo.h>
#include <clang/Tooling/Tooling.h>
#include <gflags/gflags.h>
#include <glog/logging.h>
#include <llvm/IR/InstIterator.h>
#include <llvm/IR/LegacyPassManager.h>
#include <llvm/InitializePasses.h>
#include <llvm/Support/raw_ostream.h>
#include <llvm/Transforms/Utils.h>
#include <llvm/Transforms/Utils/Local.h>

#include <memory>
#include <sstream>
#include <system_error>

#include "rellic/AST/ASTPrinter.h"
#include "rellic/AST/CondBasedRefine.h"
#include "rellic/AST/DeadStmtElim.h"
#include "rellic/AST/ExprCombine.h"
#include "rellic/AST/GenerateAST.h"
#include "rellic/AST/IRToASTVisitor.h"
#include "rellic/AST/LoopRefine.h"
#include "rellic/AST/NestedCondProp.h"
#include "rellic/AST/NestedScopeCombine.h"
#include "rellic/AST/ReachBasedRefine.h"
#include "rellic/AST/Z3CondSimplify.h"
#include "rellic/BC/Util.h"
#include "rellic/Version/Version.h"

#ifndef LLVM_VERSION_STRING
#define LLVM_VERSION_STRING LLVM_VERSION_MAJOR << "." << LLVM_VERSION_MINOR
#endif

DEFINE_string(input, "", "Input LLVM bitcode file.");
DEFINE_string(output, "", "Output file.");
DEFINE_bool(disable_z3, false, "Disable Z3 based AST tranformations.");
DEFINE_bool(remove_phi_nodes, false,
            "Remove PHINodes from input bitcode before decompilation.");
DEFINE_bool(lower_switch, false,
            "Remove SwitchInst by lowering them to branches.");

DECLARE_bool(version);

namespace {

static void RemovePHINodes(llvm::Module& module) {
  std::vector<llvm::PHINode*> work_list;
  for (auto& func : module) {
    for (auto& inst : llvm::instructions(func)) {
      if (auto phi = llvm::dyn_cast<llvm::PHINode>(&inst)) {
        work_list.push_back(phi);
      }
    }
  }
  for (auto phi : work_list) {
    DemotePHIToStack(phi);
  }
}

static void LowerSwitches(llvm::Module& module) {
  llvm::legacy::PassManager pm;
  pm.add(llvm::createLowerSwitchPass());
  pm.run(module);
}

static void InitOptPasses(void) {
  auto& pr = *llvm::PassRegistry::getPassRegistry();
  initializeCore(pr);
  initializeAnalysis(pr);
}

using StmtToIRMap = std::unordered_map<clang::Stmt*, llvm::Value*>;

static void InitProvenanceMap(StmtToIRMap& provenance,
                              rellic::IRToStmtMap& init) {
  for (auto& item : init) {
    if (item.second) {
      provenance[item.second] = item.first;
    }
  }
}

static void UpdateProvenanceMap(StmtToIRMap& provenance,
                                rellic::StmtSubMap& substitutions) {
  for (auto& sub : substitutions) {
    auto it{provenance.find(sub.first)};
    if (it != provenance.end()) {
      provenance[sub.second] = it->second;
      provenance.erase(it);
    }
  }
}

static bool GeneratePseudocode(llvm::Module& module,
                               llvm::raw_ostream& output) {
  InitOptPasses();

  std::vector<std::string> args{"-Wno-pointer-to-int-cast", "-target",
                                module.getTargetTriple()};
  auto ast_unit{clang::tooling::buildASTFromCodeWithArgs("", args, "out.c")};

  llvm::legacy::PassManager pm_ast;
  rellic::GenerateAST* gr{new rellic::GenerateAST(*ast_unit)};
  rellic::DeadStmtElim* dse{new rellic::DeadStmtElim(*ast_unit)};
  pm_ast.add(gr);
  pm_ast.add(dse);
  pm_ast.run(module);

  StmtToIRMap stmt_provenance;

  InitProvenanceMap(stmt_provenance, gr->GetIRToStmtMap());
  UpdateProvenanceMap(stmt_provenance, dse->GetStmtSubMap());

  rellic::Z3CondSimplify* zcs{new rellic::Z3CondSimplify(*ast_unit)};
  rellic::NestedCondProp* ncp{new rellic::NestedCondProp(*ast_unit)};
  rellic::NestedScopeCombine* nsc{new rellic::NestedScopeCombine(*ast_unit)};
  rellic::CondBasedRefine* cbr{new rellic::CondBasedRefine(*ast_unit)};
  rellic::ReachBasedRefine* rbr{new rellic::ReachBasedRefine(*ast_unit)};

  llvm::legacy::PassManager pm_cbr;
  if (!FLAGS_disable_z3) {
    // Simplifier to use during condition-based refinement
    zcs->SetZ3Simplifier(
        // Simplify boolean structure with AIGs
        z3::tactic(zcs->GetZ3Context(), "aig") &
        // Cheap local simplifier
        z3::tactic(zcs->GetZ3Context(), "simplify"));
    pm_cbr.add(zcs);
    pm_cbr.add(ncp);
  }

  pm_cbr.add(nsc);

  if (!FLAGS_disable_z3) {
    pm_cbr.add(cbr);
    pm_cbr.add(rbr);
  }

  while (pm_cbr.run(module)) {
    UpdateProvenanceMap(stmt_provenance, zcs->GetStmtSubMap());
    UpdateProvenanceMap(stmt_provenance, ncp->GetStmtSubMap());
    UpdateProvenanceMap(stmt_provenance, nsc->GetStmtSubMap());
    UpdateProvenanceMap(stmt_provenance, cbr->GetStmtSubMap());
    UpdateProvenanceMap(stmt_provenance, rbr->GetStmtSubMap());
  }

  rellic::LoopRefine* lr{new rellic::LoopRefine(*ast_unit)};
  nsc = new rellic::NestedScopeCombine(*ast_unit);

  llvm::legacy::PassManager pm_loop;
  pm_loop.add(lr);
  pm_loop.add(nsc);
  while (pm_loop.run(module)) {
    UpdateProvenanceMap(stmt_provenance, lr->GetStmtSubMap());
    UpdateProvenanceMap(stmt_provenance, nsc->GetStmtSubMap());
  }

  llvm::legacy::PassManager pm_scope;
  if (!FLAGS_disable_z3) {
    // Simplifier to use during final refinement
    zcs = new rellic::Z3CondSimplify(*ast_unit);
    ncp = new rellic::NestedCondProp(*ast_unit);
    zcs->SetZ3Simplifier(
        // Simplify boolean structure with AIGs
        z3::tactic(zcs->GetZ3Context(), "aig") &
        // Cheap simplification
        z3::tactic(zcs->GetZ3Context(), "simplify") &
        // Propagate bounds over bit-vectors
        z3::tactic(zcs->GetZ3Context(), "propagate-bv-bounds") &
        // Contextual simplification
        z3::tactic(zcs->GetZ3Context(), "ctx-simplify"));
    pm_scope.add(zcs);
    pm_scope.add(ncp);
  }

  nsc = new rellic::NestedScopeCombine(*ast_unit);

  pm_scope.add(nsc);
  while (pm_scope.run(module)) {
    UpdateProvenanceMap(stmt_provenance, zcs->GetStmtSubMap());
    UpdateProvenanceMap(stmt_provenance, ncp->GetStmtSubMap());
    UpdateProvenanceMap(stmt_provenance, nsc->GetStmtSubMap());
  }

  llvm::legacy::PassManager pm_expr;
  rellic::ExprCombine* ec{new rellic::ExprCombine(*ast_unit)};
  pm_expr.add(ec);
  while (pm_expr.run(module)) {
    UpdateProvenanceMap(stmt_provenance, ec->GetStmtSubMap());
  }

<<<<<<< HEAD
  rellic::ASTPrinter(output, *ast_unit)
      .TraverseDecl(ast_ctx.getTranslationUnitDecl());
      
  // ast_ctx.getTranslationUnitDecl()->dump(output);
=======
  ast_unit->getASTContext().getTranslationUnitDecl()->print(output);
  // ast_unit->getASTContext().getTranslationUnitDecl()->dump(output);
>>>>>>> 8a311c38

  return true;
}
}  // namespace

static void SetVersion(void) {
  std::stringstream version;

  auto vs = rellic::Version::GetVersionString();
  if (0 == vs.size()) {
    vs = "unknown";
  }
  version << vs << "\n";
  if (!rellic::Version::HasVersionData()) {
    version << "No extended version information found!\n";
  } else {
    version << "Commit Hash: " << rellic::Version::GetCommitHash() << "\n";
    version << "Commit Date: " << rellic::Version::GetCommitDate() << "\n";
    version << "Last commit by: " << rellic::Version::GetAuthorName() << " ["
            << rellic::Version::GetAuthorEmail() << "]\n";
    version << "Commit Subject: [" << rellic::Version::GetCommitSubject()
            << "]\n";
    version << "\n";
    if (rellic::Version::HasUncommittedChanges()) {
      version << "Uncommitted changes were present during build.\n";
    } else {
      version << "All changes were committed prior to building.\n";
    }
  }
  version << "Using LLVM " << LLVM_VERSION_STRING << std::endl;

  google::SetVersionString(version.str());
}

int main(int argc, char* argv[]) {
  std::stringstream usage;
  usage << std::endl
        << std::endl
        << "  " << argv[0] << " \\" << std::endl
        << "    --input INPUT_BC_FILE \\" << std::endl
        << "    --output OUTPUT_C_FILE \\" << std::endl
        << std::endl

        // Print the version and exit.
        << "    [--version]" << std::endl
        << std::endl;

  google::InitGoogleLogging(argv[0]);
  google::InstallFailureSignalHandler();
  google::SetUsageMessage(usage.str());
  SetVersion();
  google::ParseCommandLineFlags(&argc, &argv, true);

  LOG_IF(ERROR, FLAGS_input.empty())
      << "Must specify the path to an input LLVM bitcode file.";

  LOG_IF(ERROR, FLAGS_output.empty())
      << "Must specify the path to an output C file.";

  if (FLAGS_input.empty() || FLAGS_output.empty()) {
    std::cerr << google::ProgramUsage();
    return EXIT_FAILURE;
  }

  std::unique_ptr<llvm::LLVMContext> llvm_ctx(new llvm::LLVMContext);

  auto module = rellic::LoadModuleFromFile(llvm_ctx.get(), FLAGS_input);

  std::error_code ec;
  llvm::raw_fd_ostream output(FLAGS_output, ec, llvm::sys::fs::F_Text);
  CHECK(!ec) << "Failed to create output file: " << ec.message();

  if (FLAGS_remove_phi_nodes) {
    RemovePHINodes(*module);
  }

  if (FLAGS_lower_switch) {
    LowerSwitches(*module);
  }

  GeneratePseudocode(*module, output);

  google::ShutDownCommandLineFlags();
  google::ShutdownGoogleLogging();

  return EXIT_SUCCESS;
}<|MERGE_RESOLUTION|>--- conflicted
+++ resolved
@@ -197,15 +197,10 @@
     UpdateProvenanceMap(stmt_provenance, ec->GetStmtSubMap());
   }
 
-<<<<<<< HEAD
   rellic::ASTPrinter(output, *ast_unit)
-      .TraverseDecl(ast_ctx.getTranslationUnitDecl());
-      
+      .TraverseDecl(ast_unit->getASTContext().getTranslationUnitDecl());
+
   // ast_ctx.getTranslationUnitDecl()->dump(output);
-=======
-  ast_unit->getASTContext().getTranslationUnitDecl()->print(output);
-  // ast_unit->getASTContext().getTranslationUnitDecl()->dump(output);
->>>>>>> 8a311c38
 
   return true;
 }
