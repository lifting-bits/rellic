/*
 * Copyright (c) 2021-present, Trail of Bits, Inc.
 * All rights reserved.
 *
 * This source code is licensed in accordance with the terms specified in
 * the LICENSE file found in the root directory of this source tree.
 */

#include <clang/Basic/Builtins.h>
#include <llvm/IR/Instructions.h>
#include <llvm/IR/IntrinsicInst.h>
#define GOOGLE_STRIP_LOG 1

#include <gflags/gflags.h>
#include <glog/logging.h>

#include <iterator>

#include "rellic/AST/IRToASTVisitor.h"
#include "rellic/BC/Compat/DerivedTypes.h"
#include "rellic/BC/Compat/IntrinsicInst.h"
#include "rellic/BC/Compat/Value.h"
#include "rellic/BC/Util.h"
#include "rellic/Exception.h"

namespace rellic {

IRToASTVisitor::IRToASTVisitor(StmtToIRMap &provenance, clang::ASTUnit &unit,
                               IRToTypeDeclMap &type_decls,
                               IRToValDeclMap &value_decls, IRToStmtMap &stmts,
                               ArgToTempMap &temp_decls)
    : provenance(provenance),
      ast_ctx(unit.getASTContext()),
      ast(unit),
      type_decls(type_decls),
      value_decls(value_decls),
      temp_decls(temp_decls) {}

clang::QualType IRToASTVisitor::GetQualType(llvm::Type *type) {
  DLOG(INFO) << "GetQualType: " << LLVMThingToString(type);

  clang::QualType result;
  switch (type->getTypeID()) {
    case llvm::Type::VoidTyID:
      result = ast_ctx.VoidTy;
      break;

    case llvm::Type::HalfTyID:
      result = ast_ctx.HalfTy;
      break;

    case llvm::Type::FloatTyID:
      result = ast_ctx.FloatTy;
      break;

    case llvm::Type::DoubleTyID:
      result = ast_ctx.DoubleTy;
      break;

    case llvm::Type::X86_FP80TyID:
      result = ast_ctx.LongDoubleTy;
      break;

    case llvm::Type::IntegerTyID: {
      auto size{type->getIntegerBitWidth()};
      CHECK(size > 0) << "Integer bit width has to be greater than 0";
      result = ast.GetLeastIntTypeForBitWidth(size, /*sign=*/0);
    } break;

    case llvm::Type::FunctionTyID: {
      auto func{llvm::cast<llvm::FunctionType>(type)};
      auto ret{GetQualType(func->getReturnType())};
      std::vector<clang::QualType> params;
      for (auto param : func->params()) {
        params.push_back(GetQualType(param));
      }
      auto epi{clang::FunctionProtoType::ExtProtoInfo()};
      epi.Variadic = func->isVarArg();
      result = ast_ctx.getFunctionType(ret, params, epi);
    } break;

    case llvm::Type::PointerTyID: {
      auto ptr{llvm::cast<llvm::PointerType>(type)};
      result = ast_ctx.getPointerType(GetQualType(ptr->getElementType()));
    } break;

    case llvm::Type::ArrayTyID: {
      auto arr{llvm::cast<llvm::ArrayType>(type)};
      auto elm{GetQualType(arr->getElementType())};
      result = GetConstantArrayType(ast_ctx, elm, arr->getNumElements());
    } break;

    case llvm::Type::StructTyID: {
      clang::RecordDecl *sdecl{nullptr};
      auto &decl{type_decls[type]};
      if (!decl) {
        auto tudecl{ast_ctx.getTranslationUnitDecl()};
        auto strct{llvm::cast<llvm::StructType>(type)};
        auto sname{strct->isLiteral() ? ("literal_struct_" +
                                         std::to_string(num_literal_structs++))
                                      : strct->getName().str()};
        if (sname.empty()) {
          sname = "struct" + std::to_string(num_declared_structs++);
        }

        // Create a C struct declaration
        decl = sdecl = ast.CreateStructDecl(tudecl, sname);

        // Add fields to the C struct
        for (auto ecnt{0U}; ecnt < strct->getNumElements(); ++ecnt) {
          auto etype{GetQualType(strct->getElementType(ecnt))};
          auto fname{"field" + std::to_string(ecnt)};
          sdecl->addDecl(ast.CreateFieldDecl(sdecl, etype, fname));
        }

        // Complete the C struct definition
        sdecl->completeDefinition();
        // Add C struct to translation unit
        tudecl->addDecl(sdecl);

      } else {
        sdecl = clang::cast<clang::RecordDecl>(decl);
      }
      result = ast_ctx.getRecordType(sdecl);
    } break;

    case llvm::Type::MetadataTyID:
      result = ast_ctx.VoidPtrTy;
      break;

    default: {
      if (type->isVectorTy()) {
        auto vtype{llvm::cast<llvm::VectorType>(type)};
        auto etype{GetQualType(vtype->getElementType())};
        auto ecnt{GetNumElements(vtype)};
        auto vkind{clang::VectorType::GenericVector};
        result = ast_ctx.getVectorType(etype, ecnt, vkind);
      } else {
        THROW() << "Unknown LLVM Type: " << LLVMThingToString(type);
      }
    } break;
  }

  CHECK_THROW(!result.isNull()) << "Unknown LLVM Type";

  return result;
}

clang::Expr *IRToASTVisitor::CreateLiteralExpr(llvm::Constant *constant) {
  DLOG(INFO) << "Creating literal Expr for " << LLVMThingToString(constant);

  clang::Expr *result{nullptr};

  auto l_type{constant->getType()};
  auto c_type{GetQualType(l_type)};

  auto CreateInitListLiteral{[this, &constant] {
    std::vector<clang::Expr *> init_exprs;
    if (!constant->isZeroValue()) {
      for (auto i{0U}; auto elm = constant->getAggregateElement(i); ++i) {
        init_exprs.push_back(GetOperandExpr(elm));
      }
    }
    return ast.CreateInitList(init_exprs);
  }};

  switch (l_type->getTypeID()) {
    // Floats
    case llvm::Type::HalfTyID:
    case llvm::Type::FloatTyID:
    case llvm::Type::DoubleTyID:
    case llvm::Type::X86_FP80TyID: {
      result = ast.CreateFPLit(
          llvm::cast<llvm::ConstantFP>(constant)->getValueAPF());
    } break;
    // Integers
    case llvm::Type::IntegerTyID: {
      if (llvm::isa<llvm::ConstantInt>(constant)) {
        auto val{llvm::cast<llvm::ConstantInt>(constant)->getValue()};
        auto val_bitwidth{val.getBitWidth()};
        auto ull_bitwidth{ast_ctx.getIntWidth(ast_ctx.LongLongTy)};
        if (val_bitwidth == 1U) {
          // Booleans
          result = ast.CreateIntLit(val);
        } else if (val.getActiveBits() <= ull_bitwidth) {
          result = ast.CreateAdjustedIntLit(val);
        } else {
          // Values wider than `long long` will be represented as:
          // (uint128_t)hi_64 << 64U | lo_64
          auto lo{ast.CreateIntLit(val.extractBits(64U, 0U))};
          auto hi{ast.CreateIntLit(val.extractBits(val_bitwidth - 64U, 64U))};
          auto shl_val{ast.CreateIntLit(llvm::APInt(32U, 64U))};
          result = ast.CreateCStyleCast(ast_ctx.UnsignedInt128Ty, hi);
          result = ast.CreateShl(result, shl_val);
          result = ast.CreateOr(result, lo);
        }
      } else if (llvm::isa<llvm::UndefValue>(constant)) {
        result = ast.CreateUndefInteger(c_type);
      } else {
        THROW() << "Unsupported integer constant";
      }
    } break;
    // Pointers
    case llvm::Type::PointerTyID: {
      if (llvm::isa<llvm::ConstantPointerNull>(constant)) {
        result = ast.CreateNull();
      } else if (llvm::isa<llvm::UndefValue>(constant)) {
        result = ast.CreateUndefPointer(c_type);
      } else {
        THROW() << "Unsupported pointer constant";
      }
    } break;
    // Arrays
    case llvm::Type::ArrayTyID: {
      auto elm_type{llvm::cast<llvm::ArrayType>(l_type)->getElementType()};
      if (elm_type->isIntegerTy(8U)) {
        std::string init{""};
        if (auto arr = llvm::dyn_cast<llvm::ConstantDataArray>(constant)) {
          init = arr->getAsString().str();
        }
        result = ast.CreateStrLit(init);
      } else {
        result = CreateInitListLiteral();
      }
    } break;
    // Structures
    case llvm::Type::StructTyID:
      result = CreateInitListLiteral();
      break;

    default: {
      // Vectors
      if (l_type->isVectorTy()) {
        result = ast.CreateCompoundLit(c_type, CreateInitListLiteral());
      } else {
        THROW() << "Unknown LLVM constant type: " << LLVMThingToString(l_type);
      }
    } break;
  }

  return result;
}

#define ASSERT_ON_VALUE_TYPE(x)               \
  if (llvm::isa<x>(val)) {                    \
    LOG(FATAL) << "Invalid operand [" #x "]"; \
  }

clang::Expr *IRToASTVisitor::GetOperandExpr(llvm::Value *val) {
  DLOG(INFO) << "Getting Expr for " << LLVMThingToString(val);
  // Helper functions
  auto CreateExpr{[this, &val] {
    auto stmt{GetOrCreateStmt(val)};
    return clang::cast<clang::Expr>(stmt);
  }};

  auto CreateRef{[this, &val] {
    auto decl{GetOrCreateDecl(val)};
    auto ref{ast.CreateDeclRef(clang::cast<clang::ValueDecl>(decl))};
    provenance.insert({ref, val});
    return ref;
  }};
  // Operand is a constant value
  if (llvm::isa<llvm::ConstantExpr>(val) ||
      llvm::isa<llvm::ConstantAggregate>(val) ||
      llvm::isa<llvm::ConstantData>(val)) {
    return CreateExpr();
  }
  // Operand is an l-value (variable, function, ...)
  if (llvm::isa<llvm::GlobalValue>(val) || llvm::isa<llvm::AllocaInst>(val)) {
    // Add a `&` operator
    return ast.CreateAddrOf(CreateRef());
  }
  // Operand is a function argument or local variable
  if (llvm::isa<llvm::Argument>(val)) {
    auto arg{llvm::cast<llvm::Argument>(val)};
    auto ref{CreateRef()};
    if (arg->hasByValAttr()) {
      // Since arguments that have the `byval` are pointers, but actually mean
      // pass-by-value semantics, we need to create an auxiliary pointer to the
      // actual argument and use it instead of the actual argument.
      // This is because `byval` arguments are pointers, so each reference to
      // those arguments assume they are dealing with pointers.
      auto &temp{temp_decls[arg]};
      if (!temp) {
        auto addr_of_arg{ast.CreateAddrOf(ref)};
        auto func{arg->getParent()};
        auto fdecl{GetOrCreateDecl(func)->getAsFunction()};
        auto argdecl{clang::cast<clang::ParmVarDecl>(value_decls[arg])};
        temp = ast.CreateVarDecl(fdecl, GetQualType(arg->getType()),
                                 argdecl->getName().str() + "_ptr");
        temp->setInit(addr_of_arg);
        fdecl->addDecl(temp);
      }

      return ast.CreateDeclRef(temp);
    } else {
      return ref;
    }
  }
  // Operand is a result of an expression
  if (auto inst = llvm::dyn_cast<llvm::Instruction>(val)) {
    // Handle calls to functions with a return value and side-effects
    if (llvm::isa<llvm::CallInst>(inst) && inst->mayHaveSideEffects() &&
        !inst->getType()->isVoidTy()) {
      auto assign{clang::cast<clang::BinaryOperator>(GetOrCreateStmt(val))};
      return assign->getLHS();
    }
    // Everything else
    return CreateExpr();
  }

  ASSERT_ON_VALUE_TYPE(llvm::MetadataAsValue);
  ASSERT_ON_VALUE_TYPE(llvm::Constant);
  ASSERT_ON_VALUE_TYPE(llvm::BasicBlock);
  ASSERT_ON_VALUE_TYPE(llvm::GlobalVariable);
  ASSERT_ON_VALUE_TYPE(llvm::GlobalAlias);
  ASSERT_ON_VALUE_TYPE(llvm::GlobalIFunc);
  ASSERT_ON_VALUE_TYPE(llvm::GlobalIndirectSymbol);
  ASSERT_ON_VALUE_TYPE(llvm::GlobalObject);
  ASSERT_ON_VALUE_TYPE(llvm::FPMathOperator);
  ASSERT_ON_VALUE_TYPE(llvm::Operator);
  ASSERT_ON_VALUE_TYPE(llvm::BlockAddress);

  LOG(FATAL) << "Invalid operand value id: [" << val->getValueID() << "]\n"
             << "Bitcode: [" << LLVMThingToString(val) << "]\n"
             << "Type: [" << LLVMThingToString(val->getType()) << "]\n";

  return nullptr;
}

clang::Decl *IRToASTVisitor::GetOrCreateIntrinsic(llvm::InlineAsm *val) {
  auto &decl{value_decls[val]};
  if (decl) {
    return decl;
  }

  auto tudecl{ast_ctx.getTranslationUnitDecl()};
  auto name{"asm_" + std::to_string(GetNumDecls<clang::FunctionDecl>(tudecl))};
  auto type{GetQualType(val->getType()->getPointerElementType())};
  decl = ast.CreateFunctionDecl(tudecl, type, name);

  return decl;
}

clang::Stmt *IRToASTVisitor::GetOrCreateStmt(llvm::Value *val) {
  clang::Stmt *stmt;
  if (auto cexpr = llvm::dyn_cast<llvm::ConstantExpr>(val)) {
    auto inst{cexpr->getAsInstruction()};
    stmt = GetOrCreateStmt(inst);
<<<<<<< HEAD
    stmts.erase(inst);
    provenance.erase(stmt);
=======
>>>>>>> ac828316
    DeleteValue(inst);
  } else if (auto caggr = llvm::dyn_cast<llvm::ConstantAggregate>(val)) {
    stmt = CreateLiteralExpr(caggr);
  } else if (auto cdata = llvm::dyn_cast<llvm::ConstantData>(val)) {
    stmt = CreateLiteralExpr(cdata);
  } else if (auto inst = llvm::dyn_cast<llvm::Instruction>(val)) {
    stmt = visit(inst);
  } else {
    THROW() << "Unsupported value type: " << LLVMThingToString(val);
  }

  provenance.insert({stmt, val});
  return stmt;
}

clang::Decl *IRToASTVisitor::GetOrCreateDecl(llvm::Value *val) {
  auto &decl{value_decls[val]};
  if (decl) {
    return decl;
  }

  if (auto func = llvm::dyn_cast<llvm::Function>(val)) {
    VisitFunctionDecl(*func);
  } else if (auto gvar = llvm::dyn_cast<llvm::GlobalVariable>(val)) {
    VisitGlobalVar(*gvar);
  } else if (auto arg = llvm::dyn_cast<llvm::Argument>(val)) {
    VisitArgument(*arg);
  } else if (auto inst = llvm::dyn_cast<llvm::AllocaInst>(val)) {
    visitAllocaInst(*inst);
  } else {
    THROW() << "Unsupported value type: " << LLVMThingToString(val);
  }

  return decl;
}

void IRToASTVisitor::VisitGlobalVar(llvm::GlobalVariable &gvar) {
  DLOG(INFO) << "VisitGlobalVar: " << LLVMThingToString(&gvar);
  auto &var{value_decls[&gvar]};
  if (var) {
    return;
  }

  if (IsGlobalMetadata(gvar)) {
    DLOG(INFO) << "Skipping global variable only used for metadata";
    return;
  }

  auto type{llvm::cast<llvm::PointerType>(gvar.getType())->getElementType()};
  auto tudecl{ast_ctx.getTranslationUnitDecl()};
  auto name{gvar.getName().str()};
  if (name.empty()) {
    name = "gvar" + std::to_string(GetNumDecls<clang::VarDecl>(tudecl));
  }
  // Create a variable declaration
  var = ast.CreateVarDecl(tudecl, GetQualType(type), name);
  // Add to translation unit
  tudecl->addDecl(var);
  // Create an initalizer literal
  if (gvar.hasInitializer()) {
    clang::cast<clang::VarDecl>(var)->setInit(
        GetOperandExpr(gvar.getInitializer()));
  }
}

void IRToASTVisitor::VisitArgument(llvm::Argument &arg) {
  DLOG(INFO) << "VisitArgument: " << LLVMThingToString(&arg);
  auto &parm{value_decls[&arg]};
  if (parm) {
    return;
  }
  // Create a name
  auto name{arg.hasName() ? arg.getName().str()
                          : "arg" + std::to_string(arg.getArgNo())};
  // Get parent function declaration
  auto func{arg.getParent()};
  auto fdecl{clang::cast<clang::FunctionDecl>(GetOrCreateDecl(func))};
  auto argtype{arg.getType()};
  if (arg.hasByValAttr()) {
    auto byval{arg.getAttribute(llvm::Attribute::ByVal)};
    argtype = byval.getValueAsType();
  }
  // Create a declaration
  parm = ast.CreateParamDecl(fdecl, GetQualType(argtype), name);
}

// This function fixes function types for those functions that have arguments
// that are passed by value using the `byval` attribute.
// They need special treatment because those arguments, instead of actually
// being passed by value, are instead passed "by reference" from a bitcode point
// of view, with the caveat that the actual semantics are more like "create a
// copy of the reference before calling, and pass a pointer to that copy
// instead" (this is done implicitly).
// Thus, we need to convert a function type like
//   i32 @do_foo(%struct.foo* byval(%struct.foo) align 4 %f)
// into
//   i32 @do_foo(%struct.foo %f)
static llvm::FunctionType *GetFixedFunctionType(llvm::Function &func) {
  std::vector<llvm::Type *> new_arg_types{};

  for (auto &arg : func.args()) {
    if (arg.hasByValAttr()) {
      auto ptrtype{llvm::cast<llvm::PointerType>(arg.getType())};
      new_arg_types.push_back(ptrtype->getElementType());
    } else {
      new_arg_types.push_back(arg.getType());
    }
  }

  return llvm::FunctionType::get(func.getReturnType(), new_arg_types,
                                 func.isVarArg());
}

void IRToASTVisitor::VisitFunctionDecl(llvm::Function &func) {
  auto name{func.getName().str()};
  DLOG(INFO) << "VisitFunctionDecl: " << name;

  if (IsAnnotationIntrinsic(func.getIntrinsicID())) {
    DLOG(INFO) << "Skipping creating declaration for LLVM intrinsic";
    return;
  }

  auto &decl{value_decls[&func]};
  if (decl) {
    return;
  }

  DLOG(INFO) << "Creating FunctionDecl for " << name;
  auto tudecl{ast_ctx.getTranslationUnitDecl()};
  auto type{GetQualType(GetFixedFunctionType(func))};
  decl = ast.CreateFunctionDecl(tudecl, type, name);

  tudecl->addDecl(decl);

  if (func.arg_empty()) {
    return;
  }

  std::vector<clang::ParmVarDecl *> params;
  for (auto &arg : func.args()) {
    auto parm{clang::cast<clang::ParmVarDecl>(GetOrCreateDecl(&arg))};
    params.push_back(parm);
  }

  decl->getAsFunction()->setParams(params);
}

clang::Stmt *IRToASTVisitor::visitMemCpyInst(llvm::MemCpyInst &inst) {
  DLOG(INFO) << "visitMemCpyInst: " << LLVMThingToString(&inst);

  std::vector<clang::Expr *> args;
  for (auto i{0U}; i < 3; ++i) {
    auto &arg{inst.getArgOperandUse(i)};
    args.push_back(GetOperandExpr(arg));
  }

  return ast.CreateBuiltinCall(clang::Builtin::BI__builtin_memcpy, args);
}

clang::Stmt *IRToASTVisitor::visitMemCpyInlineInst(
    llvm::MemCpyInlineInst &inst) {
  DLOG(INFO) << "visitMemCpyInlineInst: " << LLVMThingToString(&inst);

  std::vector<clang::Expr *> args;
  for (auto i{0U}; i < 3; ++i) {
    auto &arg{inst.getArgOperandUse(i)};
    args.push_back(GetOperandExpr(arg));
  }

  return ast.CreateBuiltinCall(clang::Builtin::BI__builtin_memcpy, args);
}

clang::Stmt *IRToASTVisitor::visitAnyMemMoveInst(llvm::AnyMemMoveInst &inst) {
  DLOG(INFO) << "visitAnyMemMoveInst: " << LLVMThingToString(&inst);

  std::vector<clang::Expr *> args;
  for (auto i{0U}; i < 3; ++i) {
    auto &arg{inst.getArgOperandUse(i)};
    args.push_back(GetOperandExpr(arg));
  }

  return ast.CreateBuiltinCall(clang::Builtin::BI__builtin_memmove, args);
}

clang::Stmt *IRToASTVisitor::visitAnyMemSetInst(llvm::AnyMemSetInst &inst) {
  DLOG(INFO) << "visitAnyMemSetInst: " << LLVMThingToString(&inst);

  std::vector<clang::Expr *> args;
  for (auto i{0U}; i < 3; ++i) {
    auto &arg{inst.getArgOperandUse(i)};
    args.push_back(GetOperandExpr(arg));
  }

  return ast.CreateBuiltinCall(clang::Builtin::BI__builtin_memset, args);
}

clang::Stmt *IRToASTVisitor::visitIntrinsicInst(llvm::IntrinsicInst &inst) {
  DLOG(INFO) << "visitIntrinsicInst: " << LLVMThingToString(&inst);

  // NOTE(artem): As of this writing, rellic does not do anything
  // with debug intrinsics and debug metadata. Processing them to C
  // is useless (since there is no C equivalent anyway).
  // All it does it lead to triggering of asserts for things that are
  // low-priority on the "to fix" list

  if (llvm::isDbgInfoIntrinsic(inst.getIntrinsicID())) {
    DLOG(INFO) << "Skipping debug data intrinsic";
    return ast.CreateNullStmt();
  }

  if (IsAnnotationIntrinsic(inst.getIntrinsicID())) {
    // Some of this overlaps with the debug data case above.
    // This is fine. We want debug data special cased as we know it is present
    // and we may make use of it earlier than other annotations
    DLOG(INFO) << "Skipping non-debug annotation";
    return ast.CreateNullStmt();
  }

  // handle this as a CallInst, which IntrinsicInst derives from
  return visitCallInst(inst);
}

clang::Stmt *IRToASTVisitor::visitCallInst(llvm::CallInst &inst) {
  DLOG(INFO) << "visitCallInst: " << LLVMThingToString(&inst);

  std::vector<clang::Expr *> args;
  for (auto i{0U}; i < inst.getNumArgOperands(); ++i) {
    auto &arg{inst.getArgOperandUse(i)};
    auto opnd{GetOperandExpr(arg)};
    if (inst.getParamAttr(i, llvm::Attribute::ByVal).isValid()) {
      opnd = ast.CreateDeref(opnd);
      provenance.insert({opnd, arg});
    }
    args.push_back(opnd);
  }

  clang::Expr *callexpr{nullptr};
  auto callee{inst.getCalledOperand()};
  if (auto func = llvm::dyn_cast<llvm::Function>(callee)) {
    auto fdecl{GetOrCreateDecl(func)->getAsFunction()};
    callexpr = ast.CreateCall(fdecl, args);
  } else if (auto iasm = llvm::dyn_cast<llvm::InlineAsm>(callee)) {
    auto fdecl{GetOrCreateIntrinsic(iasm)->getAsFunction()};
    callexpr = ast.CreateCall(fdecl, args);
  } else if (llvm::isa<llvm::PointerType>(callee->getType())) {
    callexpr = ast.CreateCall(GetOperandExpr(callee), args);
  } else {
    LOG(FATAL) << "Callee is not a function";
  }

  if (inst.mayHaveSideEffects() && !inst.getType()->isVoidTy()) {
    auto &var{value_decls[&inst]};
    if (!var) {
      auto fdecl{GetOrCreateDecl(inst.getFunction())->getAsFunction()};
      auto name{"val" + std::to_string(GetNumDecls<clang::VarDecl>(fdecl))};
      var = ast.CreateVarDecl(fdecl, callexpr->getType(), name);
      fdecl->addDecl(var);
    }
    return ast.CreateAssign(ast.CreateDeclRef(var), callexpr);
  } else {
    return callexpr;
  }
}

clang::Stmt *IRToASTVisitor::visitGetElementPtrInst(
    llvm::GetElementPtrInst &inst) {
  DLOG(INFO) << "visitGetElementPtrInst: " << LLVMThingToString(&inst);

  auto indexed_type{inst.getPointerOperandType()};
  auto base{GetOperandExpr(inst.getPointerOperand())};

  for (auto &idx : llvm::make_range(inst.idx_begin(), inst.idx_end())) {
    switch (indexed_type->getTypeID()) {
      // Initial pointer
      case llvm::Type::PointerTyID: {
        CHECK(idx == *inst.idx_begin())
            << "Indexing an llvm::PointerType is only valid at first index";
        base = ast.CreateArraySub(base, GetOperandExpr(idx));
        indexed_type =
            llvm::cast<llvm::PointerType>(indexed_type)->getElementType();
      } break;
      // Arrays
      case llvm::Type::ArrayTyID: {
        base = ast.CreateArraySub(base, GetOperandExpr(idx));
        indexed_type =
            llvm::cast<llvm::ArrayType>(indexed_type)->getElementType();
      } break;
      // Structures
      case llvm::Type::StructTyID: {
        auto mem_idx = llvm::dyn_cast<llvm::ConstantInt>(idx);
        CHECK(mem_idx) << "Non-constant GEP index while indexing a structure";
        auto tdecl{type_decls[indexed_type]};
        CHECK(tdecl) << "Structure declaration doesn't exist";
        auto record{clang::cast<clang::RecordDecl>(tdecl)};
        auto field_it{record->field_begin()};
        std::advance(field_it, mem_idx->getLimitedValue());
        CHECK(field_it != record->field_end()) << "GEP index is out of bounds";
        base = ast.CreateDot(base, *field_it);
        indexed_type =
            llvm::cast<llvm::StructType>(indexed_type)->getTypeAtIndex(idx);
      } break;

      default: {
        // Vectors
        if (indexed_type->isVectorTy()) {
          auto l_vec_ty{llvm::cast<llvm::VectorType>(indexed_type)};
          auto l_elm_ty{l_vec_ty->getElementType()};
          auto c_elm_ty{GetQualType(l_elm_ty)};
          base = ast.CreateCStyleCast(ast_ctx.getPointerType(c_elm_ty),
                                      ast.CreateAddrOf(base));
          base = ast.CreateArraySub(base, GetOperandExpr(idx));
          indexed_type = l_elm_ty;
        } else {
          THROW() << "Indexing an unknown type: "
                  << LLVMThingToString(indexed_type);
        }
      } break;
    }
  }

  return ast.CreateAddrOf(base);
}

clang::Stmt *IRToASTVisitor::visitInstruction(llvm::Instruction &inst) {
  THROW() << "Instruction not supported: " << LLVMThingToString(&inst);
  return nullptr;
}

clang::Stmt *IRToASTVisitor::visitBranchInst(llvm::BranchInst &inst) {
  DLOG(INFO) << "visitBranchInst ignored: " << LLVMThingToString(&inst);
  return ast.CreateNullStmt();
}

clang::Stmt *IRToASTVisitor::visitUnreachableInst(llvm::UnreachableInst &inst) {
  DLOG(INFO) << "visitUnreachableInst ignored:" << LLVMThingToString(&inst);
  return ast.CreateNullStmt();
}

clang::Stmt *IRToASTVisitor::visitExtractValueInst(
    llvm::ExtractValueInst &inst) {
  DLOG(INFO) << "visitExtractValueInst: " << LLVMThingToString(&inst);

  auto base{GetOperandExpr(inst.getAggregateOperand())};
  auto indexed_type{inst.getAggregateOperand()->getType()};

  for (auto idx : llvm::make_range(inst.idx_begin(), inst.idx_end())) {
    switch (indexed_type->getTypeID()) {
      // Arrays
      case llvm::Type::ArrayTyID: {
        base = ast.CreateArraySub(
            base, ast.CreateIntLit(llvm::APInt(sizeof(unsigned) * 8U, idx)));
        indexed_type =
            llvm::cast<llvm::ArrayType>(indexed_type)->getElementType();
      } break;
      // Structures
      case llvm::Type::StructTyID: {
        auto tdecl{type_decls[indexed_type]};
        CHECK(tdecl) << "Structure declaration doesn't exist";
        auto record{clang::cast<clang::RecordDecl>(tdecl)};
        auto field_it{record->field_begin()};
        std::advance(field_it, idx);
        CHECK(field_it != record->field_end())
            << "ExtractValue index is out of bounds";
        base = ast.CreateDot(base, *field_it);
        indexed_type =
            llvm::cast<llvm::StructType>(indexed_type)->getTypeAtIndex(idx);
      } break;

      default:
        THROW() << "Indexing an unknown aggregate type";
        break;
    }
  }

  return base;
}

clang::Stmt *IRToASTVisitor::visitAllocaInst(llvm::AllocaInst &inst) {
  DLOG(INFO) << "visitAllocaInst: " << LLVMThingToString(&inst);

  auto func{inst.getFunction()};
  CHECK(func) << "AllocaInst does not have a parent function";

  auto &var{value_decls[&inst]};
  if (!var) {
    auto fdecl{clang::cast<clang::FunctionDecl>(GetOrCreateDecl(func))};
    auto name{"var" + std::to_string(GetNumDecls<clang::VarDecl>(fdecl))};
    // TLDR: Here we discard the variable name as present in the bitcode because
    // there probably is a better one we can assign afterwards, using debug
    // metadata.
    //
    // The rationale behind discarding the bitcode-provided name here is that
    // such a name is generally only present if the code was compiled with
    // debug info enabled, in which case more specific info is available in
    // later passes. If debug metadata is not present, we don't have variable
    // names either.
    // Also, the "autogenerated" name is used in the renaming passes in order to
    // disambiguate between variables which were originally in different scopes
    // but have the same name: if, for example, we had two variables named `a`,
    // we disambiguate by renaming one `a_var1`. If we instead use the name as
    // provided by the bitcode, we would end up with something like `a_a_addr`
    // (`varname_addr` being a common name used by clang for variables used as
    // storage for parameters e.g. a parameter named "foo" has a corresponding
    // local variable named "foo_addr").
    var = ast.CreateVarDecl(fdecl, GetQualType(inst.getAllocatedType()), name);
    fdecl->addDecl(var);
  }

  return ast.CreateDeclRef(var);
}

clang::Stmt *IRToASTVisitor::visitStoreInst(llvm::StoreInst &inst) {
  DLOG(INFO) << "visitStoreInst: " << LLVMThingToString(&inst);
  // Stores in LLVM IR correspond to value assignments in C
  // Get the operand we're assigning to
  auto lhs{GetOperandExpr(inst.getPointerOperand())};
  // Get the operand we're assigning from
  auto value_opnd{inst.getValueOperand()};
  if (auto undef = llvm::dyn_cast<llvm::UndefValue>(value_opnd)) {
    DLOG(INFO) << "Invalid store ignored: " << LLVMThingToString(&inst);
    return ast.CreateNullStmt();
  }
  auto rhs{GetOperandExpr(value_opnd)};
  if (value_opnd->getType()->isArrayTy()) {
    // We cannot directly assign arrays, so we generate memcpy or memset instead
    auto DL{inst.getModule()->getDataLayout()};
    llvm::APInt sz(64, DL.getTypeAllocSize(value_opnd->getType()));
    auto sz_expr{ast.CreateIntLit(sz)};
    if (llvm::isa<llvm::ConstantAggregateZero>(value_opnd)) {
      llvm::APInt zero(8, 0, false);
      std::vector<clang::Expr *> args{lhs, ast.CreateIntLit(zero), sz_expr};
      return ast.CreateBuiltinCall(clang::Builtin::BI__builtin_memset, args);
    } else {
      std::vector<clang::Expr *> args{lhs, rhs, sz_expr};
      return ast.CreateBuiltinCall(clang::Builtin::BI__builtin_memcpy, args);
    }
  } else {
    // Create the assignemnt itself
    auto deref{ast.CreateDeref(lhs)};
    CopyProvenance(lhs, deref, provenance);
    return ast.CreateAssign(deref, rhs);
  }
}

clang::Stmt *IRToASTVisitor::visitLoadInst(llvm::LoadInst &inst) {
  DLOG(INFO) << "visitLoadInst: " << LLVMThingToString(&inst);
  return ast.CreateDeref(GetOperandExpr(inst.getPointerOperand()));
}

clang::Stmt *IRToASTVisitor::visitReturnInst(llvm::ReturnInst &inst) {
  DLOG(INFO) << "visitReturnInst: " << LLVMThingToString(&inst);
  if (auto retval = inst.getReturnValue()) {
    return ast.CreateReturn(GetOperandExpr(retval));
  } else {
    return ast.CreateReturn();
  }
}

clang::Stmt *IRToASTVisitor::visitBinaryOperator(llvm::BinaryOperator &inst) {
  DLOG(INFO) << "visitBinaryOperator: " << LLVMThingToString(&inst);
  // Get operands
  auto lhs{GetOperandExpr(inst.getOperand(0))};
  auto rhs{GetOperandExpr(inst.getOperand(1))};
  // Sign-cast int operand
  auto IntSignCast{[this](clang::Expr *operand, bool sign) {
    auto type{ast_ctx.getIntTypeForBitwidth(
        ast_ctx.getTypeSize(operand->getType()), sign)};
    return ast.CreateCStyleCast(type, operand);
  }};
  // Where the magic happens
  switch (inst.getOpcode()) {
    case llvm::BinaryOperator::LShr:
      return ast.CreateShr(IntSignCast(lhs, false), rhs);

    case llvm::BinaryOperator::AShr:
      return ast.CreateShr(IntSignCast(lhs, true), rhs);

    case llvm::BinaryOperator::Shl:
      return ast.CreateShl(lhs, rhs);

    case llvm::BinaryOperator::And:
      return inst.getType()->isIntegerTy(1U) ? ast.CreateLAnd(lhs, rhs)
                                             : ast.CreateAnd(lhs, rhs);

    case llvm::BinaryOperator::Or:
      return inst.getType()->isIntegerTy(1U) ? ast.CreateLOr(lhs, rhs)
                                             : ast.CreateOr(lhs, rhs);

    case llvm::BinaryOperator::Xor:
      return ast.CreateXor(lhs, rhs);

    case llvm::BinaryOperator::URem:
      return ast.CreateRem(IntSignCast(lhs, false), IntSignCast(rhs, false));

    case llvm::BinaryOperator::SRem:
      return ast.CreateRem(IntSignCast(lhs, true), IntSignCast(rhs, true));

    case llvm::BinaryOperator::UDiv:
      return ast.CreateDiv(IntSignCast(lhs, false), IntSignCast(rhs, false));

    case llvm::BinaryOperator::SDiv:
      return ast.CreateDiv(IntSignCast(lhs, true), IntSignCast(rhs, true));

    case llvm::BinaryOperator::FDiv:
      return ast.CreateDiv(lhs, rhs);

    case llvm::BinaryOperator::Add:
    case llvm::BinaryOperator::FAdd:
      return ast.CreateAdd(lhs, rhs);

    case llvm::BinaryOperator::Sub:
    case llvm::BinaryOperator::FSub:
      return ast.CreateSub(lhs, rhs);

    case llvm::BinaryOperator::Mul:
    case llvm::BinaryOperator::FMul:
      return ast.CreateMul(lhs, rhs);

    default:
      THROW() << "Unknown BinaryOperator: " << inst.getOpcodeName();
      return nullptr;
  }
}

clang::Stmt *IRToASTVisitor::visitCmpInst(llvm::CmpInst &inst) {
  DLOG(INFO) << "visitCmpInst: " << LLVMThingToString(&inst);
  // Get operands
  auto lhs{GetOperandExpr(inst.getOperand(0))};
  auto rhs{GetOperandExpr(inst.getOperand(1))};
  // Sign-cast int operand
  auto IntSignCast{[this](clang::Expr *op, bool sign) {
    auto ot{op->getType()};
    auto rt{ast_ctx.getIntTypeForBitwidth(ast_ctx.getTypeSize(ot), sign)};
    if (rt == ot) {
      return op;
    } else {
      auto cast{ast.CreateCStyleCast(rt, op)};
      CopyProvenance(op, cast, provenance);
      return (clang::Expr *)cast;
    }
  }};
  // Cast operands for signed predicates
  if (inst.isSigned()) {
    lhs = IntSignCast(lhs, true);
    rhs = IntSignCast(rhs, true);
  }
  // Cast operands for unsigned predicates
  if (inst.isUnsigned()) {
    lhs = IntSignCast(lhs, false);
    rhs = IntSignCast(rhs, false);
  }
  // Where the magic happens
  switch (inst.getPredicate()) {
    case llvm::CmpInst::ICMP_UGT:
    case llvm::CmpInst::ICMP_SGT:
    case llvm::CmpInst::FCMP_OGT:
      return ast.CreateGT(lhs, rhs);

    case llvm::CmpInst::ICMP_ULT:
    case llvm::CmpInst::ICMP_SLT:
    case llvm::CmpInst::FCMP_OLT:
      return ast.CreateLT(lhs, rhs);

    case llvm::CmpInst::ICMP_UGE:
    case llvm::CmpInst::ICMP_SGE:
    case llvm::CmpInst::FCMP_OGE:
      return ast.CreateGE(lhs, rhs);

    case llvm::CmpInst::ICMP_ULE:
    case llvm::CmpInst::ICMP_SLE:
    case llvm::CmpInst::FCMP_OLE:
      return ast.CreateLE(lhs, rhs);

    case llvm::CmpInst::ICMP_EQ:
    case llvm::CmpInst::FCMP_OEQ:
      return ast.CreateEQ(lhs, rhs);

    case llvm::CmpInst::ICMP_NE:
    case llvm::CmpInst::FCMP_UNE:
      return ast.CreateNE(lhs, rhs);

    default:
      THROW() << "Unknown CmpInst predicate: " << inst.getOpcodeName();
      return nullptr;
  }
}

clang::Stmt *IRToASTVisitor::visitCastInst(llvm::CastInst &inst) {
  DLOG(INFO) << "visitCastInst: " << LLVMThingToString(&inst);
  // There should always be an operand with a cast instruction
  // Get a C-language expression of the operand
  auto operand{GetOperandExpr(inst.getOperand(0))};
  // Get destination type
  auto type{GetQualType(inst.getType())};
  // Adjust type
  switch (inst.getOpcode()) {
    case llvm::CastInst::Trunc: {
      auto bitwidth{ast_ctx.getTypeSize(type)};
      auto sign{operand->getType()->isSignedIntegerType()};
      type = ast_ctx.getIntTypeForBitwidth(bitwidth, sign);
    } break;

    case llvm::CastInst::ZExt: {
      auto bitwidth{ast_ctx.getTypeSize(type)};
      type = ast_ctx.getIntTypeForBitwidth(bitwidth, /*signed=*/0U);
    } break;

    case llvm::CastInst::SExt: {
      auto bitwidth{ast_ctx.getTypeSize(type)};
      type = ast_ctx.getIntTypeForBitwidth(bitwidth, /*signed=*/1U);
    } break;

    case llvm::CastInst::AddrSpaceCast:
      // NOTE(artem): ignore addrspace casts for now, but eventually we want to
      // handle them as __thread or some other context-relative handler
      // which will *highly* depend on the target architecture
      DLOG(WARNING)
          << __FUNCTION__
          << ": Ignoring an AddrSpaceCast because it is not yet implemented.";
      // The fallthrough is intentional here
      [[clang::fallthrough]];

    case llvm::CastInst::BitCast:
    case llvm::CastInst::PtrToInt:
    case llvm::CastInst::IntToPtr:
    case llvm::CastInst::SIToFP:
    case llvm::CastInst::FPToUI:
    case llvm::CastInst::FPToSI:
    case llvm::CastInst::FPExt:
    case llvm::CastInst::FPTrunc:
      break;

    default: {
      THROW() << "Unknown CastInst cast type";
    } break;
  }
  // Create cast
  return ast.CreateCStyleCast(type, operand);
}

clang::Stmt *IRToASTVisitor::visitSelectInst(llvm::SelectInst &inst) {
  DLOG(INFO) << "visitSelectInst: " << LLVMThingToString(&inst);

  auto cond{GetOperandExpr(inst.getCondition())};
  auto tval{GetOperandExpr(inst.getTrueValue())};
  auto fval{GetOperandExpr(inst.getFalseValue())};

  return ast.CreateConditional(cond, tval, fval);
}

clang::Stmt *IRToASTVisitor::visitFreezeInst(llvm::FreezeInst &inst) {
  DLOG(INFO) << "visitFreezeInst: " << LLVMThingToString(&inst);

  return GetOperandExpr(inst.getOperand(0U));
}

clang::Stmt *IRToASTVisitor::visitPHINode(llvm::PHINode &inst) {
  DLOG(INFO) << "visitPHINode: " << LLVMThingToString(&inst);
  THROW() << "Unexpected llvm::PHINode. Try running llvm's reg2mem pass "
             "before decompiling.";
  return nullptr;
}

}  // namespace rellic<|MERGE_RESOLUTION|>--- conflicted
+++ resolved
@@ -348,11 +348,8 @@
   if (auto cexpr = llvm::dyn_cast<llvm::ConstantExpr>(val)) {
     auto inst{cexpr->getAsInstruction()};
     stmt = GetOrCreateStmt(inst);
-<<<<<<< HEAD
     stmts.erase(inst);
     provenance.erase(stmt);
-=======
->>>>>>> ac828316
     DeleteValue(inst);
   } else if (auto caggr = llvm::dyn_cast<llvm::ConstantAggregate>(val)) {
     stmt = CreateLiteralExpr(caggr);
