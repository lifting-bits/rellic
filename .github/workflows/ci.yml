name: VCPKG Continuous Integration

on:
  # Run this workflow once every 6 hours against the master branch
  #schedule:
  # - cron: "0 */6 * * *"

  push:
    branches:
      - 'master'

    tags:
      - '*'

  pull_request:
    branches:
      - '*'

env:
  CC: clang
  CXX: clang++

jobs:
  build_linux:
    strategy:
      fail-fast: false
      matrix:
        image:
          - { name: 'ubuntu', tag: '22.04' }
        llvm: [
          '17'
          ]

    name: Rellic CI
    runs-on: "gha-ubuntu-32"
    container:
      image: ghcr.io/lifting-bits/cxx-common/vcpkg-builder-${{ matrix.image.name }}-v2:${{ matrix.image.tag }}
      credentials:
        username: ${{ github.actor }}
        password: ${{ secrets.GITHUB_TOKEN }}

    steps:
      - name: Adding github workspace as safe directory
        # See issue https://github.com/actions/checkout/issues/760
        run: git config --global --add safe.directory $GITHUB_WORKSPACE
      - uses: actions/checkout@v2
        with:
          fetch-depth: 0
          submodules: true
      - name: Install utility tools
        shell: bash
        run: |
          # TODO some of these should probably live in the Docker build image
          apt-get update
          apt-get install -y ninja-build pixz xz-utils make rpm python3

      - name: Build with build script
        shell: bash
        run: |
          ./scripts/build.sh --download-dir "$(pwd)/../pre-built-llvm-${{ matrix.llvm }}" --llvm-version ${{ matrix.llvm }}
          cmake --build rellic-build --target install

      - name: Tests
        shell: bash
        working-directory: rellic-build
        run: |
          # Test with CMake provided test
          env CTEST_OUTPUT_ON_FAILURE=1 cmake --build . --target test

      - name: Build with CMake Presets
        shell: bash
        run: |
          export CMAKE_TOOLCHAIN_FILE=${GITHUB_WORKSPACE}/${VCPKG_ROOT_PART}/scripts/buildsystems/vcpkg.cmake
          export INSTALL_DIR=${GITHUB_WORKSPACE}/${INSTALL_DIR_PART}
          scripts/build-preset.sh debug
        env:
          VCPKG_ROOT_PART: ../pre-built-llvm-${{ matrix.llvm }}/vcpkg_${{ matrix.image.name }}-${{ matrix.image.tag }}_llvm-${{ matrix.llvm }}_amd64
          INSTALL_DIR_PART: ../rellic-install

      - name: Locate the packages
        id: package_names
        shell: bash
        working-directory: rellic-build
        run: |
          echo "DEB_PACKAGE_PATH=rellic-build/$(ls *.deb)" >> ${GITHUB_OUTPUT}
          echo "RPM_PACKAGE_PATH=rellic-build/$(ls *.rpm)" >> ${GITHUB_OUTPUT}
          echo "TGZ_PACKAGE_PATH=rellic-build/$(ls *.tar.gz)" >> ${GITHUB_OUTPUT}

      - name: Install the DEB package
        run: |
          dpkg -i ${{ steps.package_names.outputs.DEB_PACKAGE_PATH }}

      - name: Test the DEB package
        run: |
          rellic-decomp --version

      - name: Run Integration Tests (AnghaBench 1K, LLVM 14)
        if: ${{ matrix.llvm == '14' && matrix.image.tag == '20.04' }}
        shell: bash
        run: |
          apt-get install -y clang-${{ matrix.llvm }}
          python3 -m pip install -r external/lifting-tools-ci/requirements.txt
          scripts/test-angha-1k.sh \
            --rellic-cmd "rellic-decomp"

      - name: Store the DEB package
        uses: actions/upload-artifact@v1
        with:
          name: ${{ matrix.image.name }}-${{ matrix.image.tag }}_llvm${{ matrix.llvm }}_deb_package
          path: ${{ steps.package_names.outputs.DEB_PACKAGE_PATH }}

      - name: Store the RPM package
        uses: actions/upload-artifact@v1
        with:
          name: ${{ matrix.image.name }}-${{ matrix.image.tag }}_llvm${{ matrix.llvm }}_rpm_package
          path: ${{ steps.package_names.outputs.RPM_PACKAGE_PATH }}

      - name: Store the TGZ package
        uses: actions/upload-artifact@v1
        with:
          name: ${{ matrix.image.name }}-${{ matrix.image.tag }}_llvm${{ matrix.llvm }}_tgz_package
          path: ${{ steps.package_names.outputs.TGZ_PACKAGE_PATH }}

  build_mac:
    strategy:
      fail-fast: false
      matrix:
        os: [
          'macos-12'
          ]
        llvm: [
          '17'
          ]

    runs-on: ${{ matrix.os }}

    steps:
      - name: Adding github workspace as safe directory
        # See issue https://github.com/actions/checkout/issues/760
        run: git config --global --add safe.directory $GITHUB_WORKSPACE
      - uses: actions/checkout@v2
        with:
          fetch-depth: 0
          submodules: true
      - name: Install Ninja Build
        run: brew install ninja
      - name: Build with build script
        shell: bash
        run: |
          ./scripts/build.sh --download-dir "$(pwd)/../pre-built-llvm-${{ matrix.llvm }}" --llvm-version ${{ matrix.llvm }}
          cmake --build rellic-build --target install
      - name: Tests
        shell: bash
        working-directory: rellic-build
        run: |
          # Test with CMake provided test
          env CTEST_OUTPUT_ON_FAILURE=1 cmake --build . --target test

      - name: Locate the packages
        id: package_names
        shell: bash
        working-directory: rellic-build
        run: |
          echo "TGZ_PACKAGE_PATH=rellic-build/$(ls *.tar.gz)" >> ${GITHUB_OUTPUT}

      - name: Store the TGZ package
        uses: actions/upload-artifact@v1
        with:
          name: ${{ matrix.os }}_llvm${{ matrix.llvm }}_tgz_package
          path: ${{ steps.package_names.outputs.TGZ_PACKAGE_PATH }}


  release_packages:
    # Do not run the release procedure if any of the builds has failed
    needs: [ build_linux, build_mac ]
    runs-on: ubuntu-22.04
    if: github.event_name == 'push' && startsWith(github.event.ref, 'refs/tags')

    steps:
      - name: Adding github workspace as safe directory
        # See issue https://github.com/actions/checkout/issues/760
        run: git config --global --add safe.directory $GITHUB_WORKSPACE
      - name: Clone the rellic repository
        uses: actions/checkout@v2
        with:
          path: rellic
          fetch-depth: 0
          submodules: true

      - name: Generate the changelog
        shell: bash
        working-directory: rellic
        run: |
          ./scripts/generate_changelog.sh changelog.md

      - name: Download all artifacts
        uses: actions/download-artifact@v2

      - name: Draft the new release
        id: create_release
        uses: actions/create-release@v1

        env:
          GITHUB_TOKEN: ${{ secrets.GITHUB_TOKEN }}

        with:
          tag_name: ${{ github.ref }}
          release_name: Version ${{ github.ref }}
          body_path: rellic/changelog.md
          draft: true
          prerelease: true

      - name: Group the packages by platform
        run: |
          zip -r9 rellic_ubuntu-22.04_packages.zip \
                  ubuntu-22.04*

          zip -r9 rellic_macos-12_packages.zip \
                  macos-12*

      - name: Upload the Ubuntu 22.04 packages
        uses: actions/upload-release-asset@v1

        env:
          GITHUB_TOKEN: ${{ secrets.GITHUB_TOKEN }}

        with:
          upload_url: ${{ steps.create_release.outputs.upload_url }}
          asset_path: rellic_ubuntu-22.04_packages.zip
          asset_name: rellic_ubuntu-22.04_packages.zip
          asset_content_type: application/gzip

      - name: Upload the macOS 12 packages
        uses: actions/upload-release-asset@v1

        env:
          GITHUB_TOKEN: ${{ secrets.GITHUB_TOKEN }}

        with:
          upload_url: ${{ steps.create_release.outputs.upload_url }}
          asset_path: rellic_macos-12_packages.zip
          asset_name: rellic_macos-12_packages.zip
          asset_content_type: application/gzip

  Docker_Linux:
    runs-on: ubuntu-latest
    strategy:
      matrix:
<<<<<<< HEAD
        llvm: ["17"]
        ubuntu: ["20.04"]
=======
        llvm: ["16"]
        ubuntu: ["22.04"]
>>>>>>> b7bb0097
    steps:
    - uses: actions/checkout@v2
      with:
        fetch-depth: 0
        submodules: true
    - name: Build LLVM ${{ matrix.llvm }} on ${{ matrix.ubuntu }}
      run: |
        docker build . -t docker.pkg.github.com/lifting-bits/rellic/rellic-llvm${{ matrix.llvm }}-ubuntu${{ matrix.ubuntu }}-amd64:latest -f Dockerfile --build-arg UBUNTU_VERSION=${{ matrix.ubuntu }} --build-arg ARCH=amd64 --build-arg LLVM_VERSION=${{ matrix.llvm }}
    - name: Test Docker image
      run: |
        docker run --rm docker.pkg.github.com/lifting-bits/rellic/rellic-llvm${{ matrix.llvm }}-ubuntu${{ matrix.ubuntu }}-amd64:latest --version<|MERGE_RESOLUTION|>--- conflicted
+++ resolved
@@ -246,13 +246,8 @@
     runs-on: ubuntu-latest
     strategy:
       matrix:
-<<<<<<< HEAD
         llvm: ["17"]
-        ubuntu: ["20.04"]
-=======
-        llvm: ["16"]
         ubuntu: ["22.04"]
->>>>>>> b7bb0097
     steps:
     - uses: actions/checkout@v2
       with:
